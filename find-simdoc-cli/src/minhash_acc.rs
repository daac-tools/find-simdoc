#![allow(clippy::mutex_atomic)]

use std::env;
use std::error::Error;
use std::fmt::Write as _;
use std::fs::File;
use std::io::{BufRead, BufReader, Read};
use std::mem;
use std::path::PathBuf;
use std::sync::Mutex;
use std::time::Instant;

use all_pairs_hamming::sketch::Sketch;
use clap::Parser;
use find_simdoc::feature::{FeatureConfig, FeatureExtractor};
use find_simdoc::lsh::minhash::MinHasher;
use hashbrown::HashSet;
<<<<<<< HEAD
use positioned_io::WriteAt;
=======
>>>>>>> c0abad65
use rand::{RngCore, SeedableRng};
use rayon::prelude::*;

const MAX_CHUNKS: usize = 100;

#[derive(Parser, Debug)]
#[clap(
    name = "find-simdoc-minhash_acc",
    about = "A program to test accuracy in 1-bit minwise hashing."
)]
struct Args {
    /// File path to a document file to be searched.
    /// Empty lines must not be included.
    #[clap(short = 'i', long)]
    document_path: PathBuf,

    /// Delimiter for recognizing words as tokens in feature extraction.
    /// If None, characters are used for tokens.
    #[clap(short = 'd', long)]
    delimiter: Option<char>,

    /// Window size for w-shingling in feature extraction (must to be more than 0).
    #[clap(short = 'w', long, default_value = "1")]
    window_size: usize,

    /// Seed value for random values.
    #[clap(short = 's', long)]
    seed: Option<u64>,

    /// Directory path to write a tmp file.
    #[clap(short = 't', long)]
    tmp_dir: Option<PathBuf>,
}

fn main() -> Result<(), Box<dyn Error>> {
    let args = Args::parse();

    let document_path = args.document_path;
    let delimiter = args.delimiter;
    let window_size = args.window_size;
    let seed = args.seed;
    let tmp_dir = args.tmp_dir;

    if window_size == 0 {
        return Err("window_size must not be 0.".into());
    }

    let documents = BufReader::new(File::open(document_path)?)
        .lines()
        .map(|line| line.unwrap());

    let mut seeder =
        rand_xoshiro::SplitMix64::seed_from_u64(seed.unwrap_or_else(rand::random::<u64>));

    let config = FeatureConfig::new(window_size, delimiter, seeder.next_u64())?;
    let extractor = FeatureExtractor::new(&config);

    let features = {
        eprintln!("Loading documents and extracting features...");
        let start = Instant::now();
        let mut features = vec![];
        for document in documents {
            if document.is_empty() {
                return Err("Input document must not be empty.".into());
            }
            let mut feature = vec![];
            extractor.extract(document, &mut feature);
            features.push(feature);
        }
        let duration = start.elapsed();
        let total_bytes =
            features.iter().fold(0, |acc, f| acc + f.len()) * std::mem::size_of::<u64>();
        eprintln!(
            "Extracted {} features in {} sec, consuming {} MiB",
            features.len(),
            duration.as_secs_f64(),
            total_bytes as f64 / (1024. * 1024.)
        );
        features
    };

    let sketches = {
        eprintln!("Producing binary sketches...");
        let start = Instant::now();
        let hasher = MinHasher::new(seeder.next_u64());

        let processed = Mutex::new(0usize);

        let mut sketches = vec![vec![]; features.len()];
        features
            .par_iter()
            .map(|feature| {
                {
                    // Mutex::lock also locks eprintln.
                    let mut cnt = processed.lock().unwrap();
                    *cnt += 1;
                    if *cnt % 1000 == 0 {
                        eprintln!("Processed {} features...", *cnt);
                    }
                }
                let mut iter = hasher.iter(feature);
                let mut sketch = Vec::with_capacity(MAX_CHUNKS);
                (0..MAX_CHUNKS).for_each(|_| sketch.push(iter.next().unwrap()));
                sketch
            })
            .collect_into_vec(&mut sketches);

        let duration = start.elapsed();
        let total_bytes = sketches.len() * MAX_CHUNKS * std::mem::size_of::<u64>();
        eprintln!(
            "Produced in {} sec, consuming {} MiB",
            duration.as_secs_f64(),
            total_bytes as f64 / (1024. * 1024.)
        );
        sketches
    };

    let tmp_path = {
        let mut tmp_path = tmp_dir.unwrap_or(env::temp_dir());
        tmp_path.push("tmp.jac_dist");
        tmp_path
    };

    let possible_pairs = {
        let start = Instant::now();

        let possible_pairs = features.len() * (features.len() - 1) / 2;
        eprintln!("Computing exact Jaccard distances for {possible_pairs} pairs...");

        let tmp_file_size = possible_pairs * mem::size_of::<f64>();
        let offsets = {
            let mut offset = 0;
            let mut offsets = Vec::with_capacity(features.len());
            for i in 0..features.len() {
                offsets.push(offset);
                offset += features.len() - i - 1;
            }
<<<<<<< HEAD
            assert_eq!(offset, possible_pairs);
            offsets
        };

        {
            let processed = Mutex::new(0usize);
            let writer = Mutex::new(File::create(&tmp_path)?);

            // Creates a file object of size tmp_file_size bytes.
            {
                let mut w = writer.lock().unwrap();
                w.write_at(tmp_file_size as u64 - 1, &[0])?;
=======
            let x = &features[i];
            for y in features.iter().skip(i + 1) {
                jac_dists.push(find_simdoc::lsh::jaccard_distance(
                    x.iter().clone(),
                    y.iter().clone(),
                ));
>>>>>>> c0abad65
            }

            eprintln!(
                "Created a tmp file of {} GiB, at {:?}",
                tmp_file_size as f64 / (1024. * 1024. * 1024.),
                &tmp_path
            );

            (0..features.len()).into_par_iter().for_each(|i| {
                {
                    // Mutex::lock also locks eprintln.
                    let mut cnt = processed.lock().unwrap();
                    *cnt += 1;
                    if *cnt % 1000 == 0 {
                        eprintln!("Processed {} features...", *cnt);
                    }
                }

                let mut jac_dists =
                    Vec::with_capacity((features.len() - i) * mem::size_of::<f64>());

                let x = &features[i];
                for y in features.iter().skip(i + 1) {
                    let dist =
                        find_simdoc::lsh::jaccard_distance(x.iter().clone(), y.iter().clone());
                    jac_dists.extend_from_slice(&dist.to_le_bytes());
                }

                // Writes distances with random access on a file stream.
                let offset = offsets[i] * mem::size_of::<f64>();
                {
                    let mut w = writer.lock().unwrap();
                    w.write_at(offset as u64, &jac_dists).unwrap();
                }
            });
        }

        let duration = start.elapsed();
        eprintln!("Computed in {} sec", duration.as_secs_f64());
        possible_pairs
    };

    let radii = vec![0.01, 0.02, 0.05, 0.1, 0.2, 0.5];
    let mut header = "num_chunks,dimensions,mean_absolute_error".to_string();
    for &r in &radii {
        write!(header, ",precision_{r}")?;
        write!(header, ",recall_{r}")?;
        write!(header, ",f1_{r}")?;
    }
    println!("{header}");

    eprintln!("Computing accuracy...");
    let start = Instant::now();

    let results = {
        let processed = Mutex::new(0usize);
        let mut results: Vec<_> = (1..=MAX_CHUNKS)
            .into_par_iter()
            .map(|num_chunks| {
                {
                    // Mutex::lock also locks eprintln.
                    let mut cnt = processed.lock().unwrap();
                    *cnt += 1;
                    if *cnt % 10 == 0 {
                        eprintln!("Processed {} chunks...", *cnt);
                    }
                }

                let mut sum_error = 0.;
                let mut true_results: Vec<_> = (0..radii.len()).map(|_| HashSet::new()).collect();
                let mut appx_results: Vec<_> = (0..radii.len()).map(|_| HashSet::new()).collect();

                let mut reader = BufReader::new(File::open(&tmp_path).unwrap());

                for i in 0..sketches.len() {
                    let x = &sketches[i];
                    for (j, y) in sketches.iter().enumerate().skip(i + 1) {
                        let mut buf = [0; mem::size_of::<f64>()];
                        reader.read_exact(&mut buf).unwrap();

                        let jac_dist = f64::from_le_bytes(buf);
                        let ham_dist = hamming_distance(&x[..num_chunks], &y[..num_chunks]);
                        sum_error += (jac_dist - ham_dist).abs();

                        for (k, &r) in radii.iter().enumerate() {
                            if jac_dist <= r {
                                true_results[k].insert((i, j));
                            }
                            if ham_dist <= r {
                                appx_results[k].insert((i, j));
                            }
                        }
                    }
                }

                let dim = num_chunks * 64;
                let mae = sum_error / possible_pairs as f64;

                let mut prf = vec![];
                for (tr, ar) in true_results.iter().zip(appx_results.iter()) {
                    let true_positive = tr.intersection(ar).count() as f64;
                    let false_positive = ar.len() as f64 - true_positive;
                    let false_negative = tr.len() as f64 - true_positive;
                    let precision = true_positive / (true_positive + false_positive);
                    let recall = true_positive / (true_positive + false_negative);
                    let f1 = (2. * precision * recall) / (precision + recall);
                    prf.push((precision, recall, f1));
                }

                let mut body = format!("{num_chunks},{dim},{mae}");
                for (p, r, f) in prf {
                    write!(body, ",{p},{r},{f}").unwrap();
                }
                (num_chunks, body)
            })
            .collect();
        results.sort_by_key(|r| r.0);
        results
    };
    let duration = start.elapsed();
    eprintln!("Computed in {} sec", duration.as_secs_f64());

    for (_, body) in results {
        println!("{body}");
    }

    Ok(())
}

fn hamming_distance(xs: &[u64], ys: &[u64]) -> f64 {
    assert_eq!(xs.len(), ys.len());
    let mut dist = 0;
    for (&x, &y) in xs.iter().zip(ys.iter()) {
        dist += x.hamdist(y);
    }
    // In 1-bit minhash, the collision probability is multiplied by 2 over the original.
    // Thus, we should modify the Hamming distance with a factor of 2.
    dist as f64 / (xs.len() * 64) as f64 * 2.
}<|MERGE_RESOLUTION|>--- conflicted
+++ resolved
@@ -14,11 +14,9 @@
 use clap::Parser;
 use find_simdoc::feature::{FeatureConfig, FeatureExtractor};
 use find_simdoc::lsh::minhash::MinHasher;
+use find_simdoc::lsh::minhash::MinHasher;
 use hashbrown::HashSet;
-<<<<<<< HEAD
 use positioned_io::WriteAt;
-=======
->>>>>>> c0abad65
 use rand::{RngCore, SeedableRng};
 use rayon::prelude::*;
 
@@ -156,7 +154,6 @@
                 offsets.push(offset);
                 offset += features.len() - i - 1;
             }
-<<<<<<< HEAD
             assert_eq!(offset, possible_pairs);
             offsets
         };
@@ -169,14 +166,6 @@
             {
                 let mut w = writer.lock().unwrap();
                 w.write_at(tmp_file_size as u64 - 1, &[0])?;
-=======
-            let x = &features[i];
-            for y in features.iter().skip(i + 1) {
-                jac_dists.push(find_simdoc::lsh::jaccard_distance(
-                    x.iter().clone(),
-                    y.iter().clone(),
-                ));
->>>>>>> c0abad65
             }
 
             eprintln!(
